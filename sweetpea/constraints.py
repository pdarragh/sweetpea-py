"""This module provides constraints for CNF generation."""


from abc import abstractmethod
from copy import deepcopy
from typing import List, Tuple, Any, Union, cast, Dict
from itertools import chain, product

from sweetpea.base_constraint import Constraint
from sweetpea.internal import chunk, chunk_list
from sweetpea.blocks import Block, FullyCrossBlock, MultipleCrossBlock
from sweetpea.backend import LowLevelRequest, BackendRequest
from sweetpea.logic import If, Iff, And, Or, Not
from sweetpea.primitives import DerivedFactor, DerivedLevel, Factor, Level, SimpleLevel, get_internal_level_name


def validate_factor_and_level(block: Block, factor: Factor, level: Union[SimpleLevel, DerivedLevel]) -> None:
    if not block.has_factor(factor):
        raise ValueError(("A factor with name '{}' wasn't found in the design. "
                          "Are you sure the factor was included, and that the name is spelled "
                          "correctly?").format(factor.factor_name))

    if not factor.has_level(level.name):
        raise ValueError(("A level with name '{}' wasn't found in the '{}' factor, "
                          "Are you sure the level name is spelled correctly?").format(
                              get_internal_level_name(level),
                              factor.factor_name))


class Consistency(Constraint):
    """This constraint ensures that only one level of each factor is 'on' at a
    time. So for instance in the experiment::

        color = Factor("color", ["red", "blue"])
        text  = Factor("text",  ["red", "blue"])
        design = crossing = [color, text, conFactor]
        experiment   = fully_cross_block(design, crossing, [])

    The first trial is represented by the boolean vars ``[1, 2, 3, 4]``:

    - 1 is true iff the trial is color:red
    - 2 is true iff the trial is color:blue
    - 3 is true iff the trial is text:red
    - 4 is true iff the trial is text:blue

    The second trial is represented by the boolean vars ``[5-8]``, the third by
    ``[9-12]``, the fourth by ``[13-16]``. So this desugaring applies the
    following constraints::

        sum(1, 2) EQ 1
        sum(3, 4) EQ 1
        sum(5, 6) EQ 1
        ...
        sum(15, 16) EQ 1
    """

    def validate(self, block: Block) -> None:
        pass

    @staticmethod
    def apply(block: Block, backend_request: BackendRequest) -> None:
        next_var = 1
        for _ in range(block.trials_per_sample()):
            for f in filter(lambda f: not f.has_complex_window(), block.design):
                number_of_levels = len(f.levels)
                new_request = LowLevelRequest("EQ", 1, list(range(next_var, next_var + number_of_levels)))
                backend_request.ll_requests.append(new_request)
                next_var += number_of_levels

        for f in filter(lambda f: f.has_complex_window(), block.design):
            variables_for_factor = block.variables_for_factor(f)
            var_list = list(map(lambda n: n + next_var, range(variables_for_factor)))
            chunks = list(chunk_list(var_list, len(f.levels)))
            backend_request.ll_requests += list(map(lambda v: LowLevelRequest("EQ", 1, v), chunks))
            next_var += variables_for_factor


class FullyCross(Constraint):
    """We represent the fully crossed constraint by allocating additional
    boolean variables to represent each unique state. Only factors in crossing
    will contribute to the number of states (there may be factors in the design
    that aren't in the crossing).

    Continuing with the example from :class:`.Consistency`, we will represent
    the states::

        (color:red, text:red)
        (color:red, text:blue)
        (color:blue, text:red)
        (color:blue, text:blue)

    The steps taken are:

    1. Generate intermediate vars

        Using the fresh var counter, allocate ``numTrials * num_states`` new
        vars

    2. Entangle them with block vars

        Add to the CNF queue: ``toCNF(Iff(newVar, And(levels)))``, e.g., if the
        variable ``1`` indicates ``color:red``, the var ``3`` indicates
        ``text:red``, and the var ``25`` represents ``(color:red, text:red)``,
        do ``toCNF(Iff(25, And([1, 3])))``

    3. 1 hot the *states* e.g., 1 red circle, etc

        Same as :class:`.Consistency` above, collect all the state vars that
        represent each state & enforce that only one of those states is true,
        e.g., ``sum(25, 29, 33, 37) EQ 1`` (and 3 more of these for each of the
        other states).
    """

    def validate(self, block: Block) -> None:
        pass

    @staticmethod
    def apply(block: FullyCrossBlock, backend_request: BackendRequest) -> None:
        fresh = backend_request.fresh

        # Step 1: Get a list of the trials that are involved in the crossing.
        crossing_size = max(block.min_trials, block.crossing_size())
        crossing_trials = list(filter(lambda t: all(map(lambda f: f.applies_to_trial(t),
                                                        block.crossing[0])),
                                      range(1, block.trials_per_sample() + 1)))
        crossing_trials = crossing_trials[:crossing_size]

        # Step 2: For each trial, cross all levels of all factors in the crossing.
        crossing_factors = list(map(lambda t: (list(product(*[block.factor_variables_for_trial(f, t)
                                                              for f in block.crossing[0]]))),
                                    crossing_trials))

        # Step 3: For each trial, cross all levels of all design-only factors in the crossing.
        design_factors = cast(List[List[List[int]]], [])
        design_factors = list(map(lambda _: [], crossing_trials))
        for f in list(filter(lambda f: f not in block.crossing[0] and not f.has_complex_window(), block.design)):
            for i, t in enumerate(crossing_trials):
                design_factors[i].append(block.factor_variables_for_trial(f, t))
        design_combinations = cast(List[List[Tuple[int, ...]]], [])
        design_combinations = list(map(lambda l: list(product(*l)), design_factors))

        # Step 4: For each trial, combine each of the crossing factors with all of the design-only factors.
        crossings = cast(List[List[List[Tuple[int, ...]]]], [])
        for i, t in enumerate(crossing_trials):
            crossings.append(list(map(lambda c: [c] + design_combinations[i] ,crossing_factors[i])))

        # Step 5: Remove crossings that are not possible.
        # From here on ignore all values other than the first in every list.
        crossings = block.filter_excluded_derived_levels(crossings)

        # Step 6: Allocate additional variables to represent each crossing.
        num_state_vars = list(map(lambda c: len(c), crossings))
        state_vars = list(range(fresh, fresh + sum(num_state_vars)))
        fresh += sum(num_state_vars)

        # Step 7: Associate each state variable with its crossing.
        flattened_crossings = list(chain.from_iterable(crossings))
        iffs = list(map(lambda n: Iff(state_vars[n], And([*flattened_crossings[n][0]])), range(len(state_vars))))

        # Step 8: Constrain each crossing to occur in only one trial.
        states = list(chunk(state_vars, block.crossing_size()))
        transposed = cast(List[List[int]], list(map(list, zip(*states))))

        # We Use n < 2 rather than n = 1 here because they may exclude some levels from the crossing.
        # This ensures that there won't be duplicates, while still allowing some to be missing.
        # backend_request.ll_requests += list(map(lambda l: LowLevelRequest("LT", 2, l), transposed))
        backend_request.ll_requests += list(map(lambda l: LowLevelRequest("GT", 0, l), transposed))

        (cnf, new_fresh) = block.cnf_fn(And(iffs), fresh)

        backend_request.cnfs.append(cnf)
        backend_request.fresh = new_fresh


class MultipleCross(Constraint):
    def validate(self, block: Block) -> None:
        pass

    @staticmethod
    def apply(block: MultipleCrossBlock, backend_request: BackendRequest) -> None:
        # Treat each crossing seperately, and repeat the same process as fullycross
        for c in block.crossing:
            fresh = backend_request.fresh

            # Step 1: Get a list of the trials that are involved in the crossing.
            crossing_size = max(block.min_trials, block.crossing_size())
            crossing_trials = list(filter(lambda t: all(map(lambda f: f.applies_to_trial(t),
                                                            c)),
                                          range(1, block.trials_per_sample() + 1)))
            crossing_trials = crossing_trials[:crossing_size]

            # Step 2: For each trial, cross all levels of all factors in the crossing.
            crossing_factors = list(map(lambda t: (list(product(*[block.factor_variables_for_trial(f, t) for f in c]))), crossing_trials))

            # Step 3: For each trial, cross all levels of all design-only factors in the crossing.
            design_factors = cast(List[List[List[int]]], [])
            design_factors = list(map(lambda _: [], crossing_trials))
            for f in list(filter(lambda f: f not in c and not f.has_complex_window(), block.design)):
                for i, t in enumerate(crossing_trials):
                    design_factors[i].append(block.factor_variables_for_trial(f, t))
            design_combinations = cast(List[List[Tuple[int, ...]]], [])
            design_combinations = list(map(lambda l: list(product(*l)), design_factors))

            # Step 4: For each trial, combine each of the crossing factors with all of the design-only factors.
            crossings = cast(List[List[List[Tuple[int, ...]]]], [])
            for i, t in enumerate(crossing_trials):
<<<<<<< HEAD
                crossings.append(list(map(lambda c: [c] + design_combinations[i], crossing_factors[i])))
=======
                crossings.append(list(map(lambda c: [c] + design_combinations[i] ,crossing_factors[i])))
>>>>>>> e1c20076

            # Step 5: Remove crossings that are not possible.
            # From here on ignore all values other than the first in every list.
            crossings = block.filter_excluded_derived_levels(crossings)

            # Step 6: Allocate additional variables to represent each crossing.
            num_state_vars = list(map(lambda c: len(c), crossings))
            state_vars = list(range(fresh, fresh + sum(num_state_vars)))
            fresh += sum(num_state_vars)

            # Step 7: Associate each state variable with its crossing.
            flattened_crossings = list(chain.from_iterable(crossings))
            iffs = list(map(lambda n: Iff(state_vars[n], And([*flattened_crossings[n][0]])), range(len(state_vars))))

            # Step 8: Constrain each crossing to occur in only one trial.
            states = list(chunk(state_vars, block.crossing_size()))
            transposed = cast(List[List[int]], list(map(list, zip(*states))))

            # We Use n < 2 rather than n = 1 here because they may exclude some levels from the crossing.
            # This ensures that there won't be duplicates, while still allowing some to be missing.
            # backend_request.ll_requests += list(map(lambda l: LowLevelRequest("LT", 2, l), transposed))
            backend_request.ll_requests += list(map(lambda l: LowLevelRequest("GT", 0, l), transposed))

            (cnf, new_fresh) = block.cnf_fn(And(iffs), fresh)

            backend_request.cnfs.append(cnf)
            backend_request.fresh = new_fresh


class Derivation(Constraint):
    """A derivation such as::

        Derivation(4, [[0, 2], [1, 3]])

    where the index of the derived level is ``4``, and ``[[0, 2], [1, 3]]`` is
    the list of dependent indices, represents the logical formula::

        4 iff (0 and 2) or (1 and 3)

    These indicies are used the get the corresponding trial variables.
    Continuing from the example in of processDerivations, the first trial is
    represented by variables ``[1-6]`` (notice this feels like an off-by-one:
    the indicies start from ``0``, but the boolean variables start from ``1``).
    So we would use the indices to map onto the vars as::

        5 iff (1 and 3) or (2 and 4)

    Then we convert to CNF directly, i.e.::

        toCNF(Iff(5, Or(And(1,3), And(2,4))))

    This is then done for all window-sizes, taking into account strides (which
    are specified only in :class:`DerivedLevels <.DerivedLevel>` specified with
    a general :class:`.Window` rather than :class:`.Transition` or
    :class:`.WithinTrial`). We grab window-sized chunks of the variables that
    represent the trials, map the variables using the indices, and then convert
    to CNF. These chunks look like::

        window1: 1  2  3  4  5  6
        window2: 7  8  9  10 11 12

    So, for the second trial (since the window size in this example is ``1``)
    it would be::

        11 iff (7 and 9) or (8 and 10)

    90% sure this is the correct way to generalize to derivations involving 2+
    levels & various windowsizes. One test is the experiment::

        color = ["r", "b", "g"];
        text = ["r", "b"];
        conFactor;
        fullycross(color, text) + AtMostKInARow 1 conLevel
    """

    def __init__(self,
                 derived_idx: int,
                 dependent_idxs: List[List[int]],
                 factor: DerivedFactor) -> None:
        self.derived_idx = derived_idx
        self.dependent_idxs = dependent_idxs
        self.factor = factor
        # TODO: validation

    def validate(self, block: Block) -> None:
        pass

    def apply(self, block: Block, backend_request: BackendRequest) -> None:
        if self.is_complex(block):
            self.__apply_derivation(block, backend_request)
        else:
            # If the index is beyond the grid variables, that means it's a derivation from a complex window.
            # (This is brittle, but I haven't come up with a better way yet.)
            self.__apply_derivation_with_complex_window(block, backend_request)

    def is_complex(self, block: Block):
        return self.derived_idx < block.grid_variables()

    def __apply_derivation(self, block: Block, backend_request: BackendRequest) -> None:
        trial_size = block.variables_per_trial()
        cross_size = block.trials_per_sample()

        iffs = []
        for n in range(cross_size):
            or_clause = Or(list(And(list(map(lambda x: x + (n * trial_size) + 1, l))) for l in self.dependent_idxs))
            iffs.append(Iff(self.derived_idx + (n * trial_size) + 1, or_clause))

        (cnf, new_fresh) = block.cnf_fn(And(iffs), backend_request.fresh)

        backend_request.cnfs.append(cnf)
        backend_request.fresh = new_fresh

    def __apply_derivation_with_complex_window(self, block: Block, backend_request: BackendRequest) -> None:
        trial_size = block.variables_per_trial()
        trial_count = block.trials_per_sample()
        iffs = []
        f = self.factor
        window = f.levels[0].window
        t = 0
        for n in range(trial_count):
            if not f.applies_to_trial(n + 1):
                continue

            num_levels = len(f.levels)
            get_trial_size = lambda x: trial_size if x < block.grid_variables() else len(block.decode_variable(x+1)[0].levels)
            or_clause = Or(list(And(list(map(lambda x: x + (t * window.stride * get_trial_size(x) + 1), l))) for l in self.dependent_idxs))
            iffs.append(Iff(self.derived_idx + (t * num_levels) + 1, or_clause))
            t += 1
        (cnf, new_fresh) = block.cnf_fn(And(iffs), backend_request.fresh)

        backend_request.cnfs.append(cnf)
        backend_request.fresh = new_fresh

    def __eq__(self, other):
        return self.__dict__ == other.__dict__

    def __repr__(self):
        return str(self.__dict__)

    def __str__(self):
        return str(self.__dict__)


class _KInARow(Constraint):
    def __init__(self, k, level: Tuple[Factor, Union[SimpleLevel, DerivedLevel]]):
        self.k = k
        self.level = level
        self.__validate()

    def __validate(self) -> None:
        if not isinstance(self.k, int):
            raise ValueError("k must be an integer.")

        if self.k <= 0:
            raise ValueError("k must be greater than 0. If you're trying to exclude a particular level, "
                             "please use the 'Exclude' constraint.")

        if not (isinstance(self.level, Factor) or \
                (isinstance(self.level, tuple) and \
                 len(self.level) == 2 and \
                 isinstance(self.level[0], Factor) and \
                 (isinstance(self.level[1], SimpleLevel)
                 or isinstance(self.level[1], DerivedLevel)))):
            raise ValueError("level must be either a Factor or a Tuple[Factor, DerivedLevel or SimpleLevel].")

    def validate(self, block: Block) -> None:
        validate_factor_and_level(block, self.level[0], self.level[1])

    def desugar(self) -> List[Constraint]:
        constraints = cast(List[Constraint], [self])

        # Generate the constraint for each level in the factor.
        if isinstance(self.level, Factor):
            levels = self.level.levels  # Get the actual levels out of the factor.
            level_tuples = list(map(lambda level: (self.level, level), levels))

            constraints = []
            for t in level_tuples:
                constraint_copy = deepcopy(self)
                constraint_copy.level = t
                constraints.append(constraint_copy)

        return constraints

    def apply(self, block: Block, backend_request: BackendRequest) -> None:
        # By this point, level should be a Tuple containing the factor and the level.
        # Block construction is expected to flatten out constraints applied to whole factors so
        # that the constraint is applied to each level of the factor.
        if isinstance(self.level, tuple) and len(self.level) == 2:
            self.apply_to_backend_request(block, self.level, backend_request)
        else:
            raise ValueError("Unrecognized levels specification in AtMostKInARow constraint: " + str(self.level))

    def _build_variable_sublists(self, block: Block, level: Tuple[Factor, Union[SimpleLevel, DerivedLevel]], sublist_length: int) -> List[List[int]]:
        var_list = block.build_variable_list(level)
        raw_sublists = [var_list[i:i+sublist_length] for i in range(0, len(var_list))]
        return list(filter(lambda l: len(l) == sublist_length, raw_sublists))

    @abstractmethod
    def apply_to_backend_request(self, block: Block, level: Tuple[Factor, Union[SimpleLevel, DerivedLevel]], backend_request: BackendRequest) -> None:
        pass


def at_most_k_in_a_row(k, levels):
    """This desugars pretty directly into the llrequests. The only thing to do
    here is to collect all the boolean vars that match the same level & pair them up according to k.

    Continuing with the example from :class:`.Consistency`, say we want
    ``AtMostKInARow 1 ("color", "red")``, then we need to grab all the vars
    which indicate color-red::

        [1, 7, 13, 19]

    and then wrap them up so that we're making requests like::

        sum(1, 7)  LT 2
        sum(7, 13)  LT 2
        sum(13, 19) LT 2

    If it had been ``AtMostKInARow 2 ("color", "red")``, the reqs would have
    been::

        sum(1, 7, 13)  LT 3
        sum(7, 13, 19) LT 3
    """
    return AtMostKInARow(k, levels)


class AtMostKInARow(_KInARow):
    def apply_to_backend_request(self, block: Block, level: Tuple[Factor, Union[SimpleLevel, DerivedLevel]], backend_request: BackendRequest) -> None:
        sublists = self._build_variable_sublists(block, level, self.k + 1)

        # Build the requests
        backend_request.ll_requests += list(map(lambda l: LowLevelRequest("LT", self.k + 1, l), sublists))

    def __eq__(self, other):
        return self.__dict__ == other.__dict__

    def __repr__(self):
        return str(self.__dict__)

    def __str__(self):
        return str(self.__dict__)


<<<<<<< HEAD
def no_more_than_k_in_a_row(k, levels):
    """Equivalent to AtMostKInARow."""
    return NoMoreThanKInARow(k, levels)


class NoMoreThanKInARow(Constraint):
    def __new__(self, k, levels):
        return AtMostKInARow(k, levels)

=======
>>>>>>> e1c20076
"""
Requires that if the given level exists at all, it must exist in a trial exactly K times.
"""

def exactly_k(k ,levels):
    return ExactlyK(k ,levels)

class ExactlyK(_KInARow):
    def apply_to_backend_request(self, block: Block, level: Tuple[Factor, Union[SimpleLevel, DerivedLevel]], backend_request: BackendRequest) -> None:
        sublists = block.build_variable_list(level)
        backend_request.ll_requests.append(LowLevelRequest("EQ", self.k, sublists))

    def __eq__(self, other):
        return self.__dict__ == other.__dict__

    def __repr__(self):
        return str(self.__dict__)

    def __str__(self):
        return str(self.__dict__)

"""
Requires that if the given level exists at all, it must exist in a sequence of exactly K.
"""

def exactly_k_in_a_row(k, levels):
    return ExactlyKInARow(k, levels)

class ExactlyKInARow(_KInARow):
    def apply_to_backend_request(self,
                                 block: Block,
                                 level: Tuple[Factor, Union[SimpleLevel, DerivedLevel]],
                                 backend_request: BackendRequest
                                 ) -> None:
        sublists = self._build_variable_sublists(block, level, self.k)
        implications = []

        # Handle the regular cases (1 => 2 ^ ... ^ n ^ ~n+1)
        trim = len(sublists) if self.k > 1 else len(sublists) - 1
        for idx, l in enumerate(sublists[:trim]):
            if idx > 0:
                p_list = [Not(sublists[idx-1][0]), l[0]]
                p = And(p_list) if len(p_list) > 1 else p_list[0]
            else:
                p = l[0]

            if idx < len(sublists) - 1:
                q_list = cast(List[Any], l[1:]) + [Not(sublists[idx+1][-1])]
                q = And(q_list) if len(q_list) > 1 else q_list[0]
            else:
                q = And(l[1:]) if len(l[1:]) > 1 else l[self.k - 1]
            implications.append(If(p, q))

        # Handle the tail
        if len(sublists[-1]) > 1:
            tail = sublists[-1]
            tail.reverse()
            for idx in range(len(tail) - 1):
                implications.append(If(l[idx], l[idx + 1]))

        (cnf, new_fresh) = block.cnf_fn(And(implications), backend_request.fresh)

        backend_request.cnfs.append(cnf)
        backend_request.fresh = new_fresh

    def __eq__(self, other):
        return self.__dict__ == other.__dict__

    def __repr__(self):
        return str(self.__dict__)

    def __str__(self):
        return str(self.__dict__)


def exclude(factor, levels):
    return Exclude(factor, levels)


class Exclude(Constraint):
    def __init__(self, factor, level):
        self.factor = factor
        self.level = level
        # TODO: validation

    def validate(self, block: Block) -> None:
        validate_factor_and_level(block, self.factor, self.level)

        block.exclude.append((self.factor, self.level))
        # Store the basic factor-level combnations resulting in the derived excluded factor in the block
        if isinstance(self.level, DerivedLevel) and not self.factor.has_complex_window():
            block.excluded_derived.extend(self.extract_simplelevel(block, self.level))

    def extract_simplelevel(self, block: Block, level: DerivedLevel) -> List[Dict[Factor, SimpleLevel]]:
        """Recursively deciphers the excluded level to a list of combinations
        basic levels."""
        excluded_levels = []
        excluded: List[Tuple[Level, ...]] = [cross for cross in level.get_dependent_cross_product()
                                             if level.derivation.predicate(*[level.name for level in cross])]
        for excluded_level_tuple in excluded:
            combos: List[Dict[Factor, SimpleLevel]] = [{}]
            for excluded_level in excluded_level_tuple:
                if isinstance(excluded_level, DerivedLevel):
                    result = self.extract_simplelevel(block, excluded_level)
                    newcombos = []
                    valid = True
                    for r in result:
                        for c in combos:
                            for f in c:
                                if f in r:
                                    if c[f] != r[f]:
                                        valid = False
                        if valid:
                            newcombos.append({**r, **c})
                    combos = newcombos
                else:
                    if not isinstance(excluded_level, SimpleLevel):
                        raise ValueError(f"Unexpected level type in exclusion: level {level.name} of type "
                                         f"{type(level).__name__}.")
                    for c in combos:
                        if block.factor_in_crossing(excluded_level.factor) and block.require_complete_crossing:
                            block.errors.add("WARNING: Some combinations have been excluded, this crossing may not be complete!")
<<<<<<< HEAD
                        c[excluded_level.factor] = excluded_level
=======
                        c[j[0]] = j[1]
>>>>>>> e1c20076
            excluded_levels.extend(combos)
        return excluded_levels

    def apply(self, block: Block, backend_request: BackendRequest) -> None:
        var_list = block.build_variable_list((self.factor, self.level))
        backend_request.cnfs.append(And(list(map(lambda n: n * -1, var_list))))

    def __eq__(self, other):
        return self.__dict__ == other.__dict__

    def __repr__(self):
        return str(self.__dict__)

    def __str__(self):
        return str(self.__dict__)


def minimum_trials(trials):
    return MinimumTrials(trials)


class MinimumTrials(Constraint):
    def __init__(self, trials):
        self.trials = trials
        # TODO: validation

    def validate(self, block: Block) -> None:
        if self.trials <= 0 and not isinstance(self.trials, int):
            raise ValueError("Minimum trials must be a positive integer.")

    def apply(self, block: Block, backend_request: BackendRequest) -> None:
        if block.min_trials:
            block.min_trials = max([block.min_trials, self.trials])
        else:
            block.min_trials = self.trials

    def __eq__(self, other):
        return self.__dict__ == other.__dict__

    def __repr__(self):
        return str(self.__dict__)

    def __str__(self):
        return str(self.__dict__)<|MERGE_RESOLUTION|>--- conflicted
+++ resolved
@@ -204,11 +204,7 @@
             # Step 4: For each trial, combine each of the crossing factors with all of the design-only factors.
             crossings = cast(List[List[List[Tuple[int, ...]]]], [])
             for i, t in enumerate(crossing_trials):
-<<<<<<< HEAD
                 crossings.append(list(map(lambda c: [c] + design_combinations[i], crossing_factors[i])))
-=======
-                crossings.append(list(map(lambda c: [c] + design_combinations[i] ,crossing_factors[i])))
->>>>>>> e1c20076
 
             # Step 5: Remove crossings that are not possible.
             # From here on ignore all values other than the first in every list.
@@ -454,18 +450,6 @@
         return str(self.__dict__)
 
 
-<<<<<<< HEAD
-def no_more_than_k_in_a_row(k, levels):
-    """Equivalent to AtMostKInARow."""
-    return NoMoreThanKInARow(k, levels)
-
-
-class NoMoreThanKInARow(Constraint):
-    def __new__(self, k, levels):
-        return AtMostKInARow(k, levels)
-
-=======
->>>>>>> e1c20076
 """
 Requires that if the given level exists at all, it must exist in a trial exactly K times.
 """
@@ -588,11 +572,7 @@
                     for c in combos:
                         if block.factor_in_crossing(excluded_level.factor) and block.require_complete_crossing:
                             block.errors.add("WARNING: Some combinations have been excluded, this crossing may not be complete!")
-<<<<<<< HEAD
                         c[excluded_level.factor] = excluded_level
-=======
-                        c[j[0]] = j[1]
->>>>>>> e1c20076
             excluded_levels.extend(combos)
         return excluded_levels
 
