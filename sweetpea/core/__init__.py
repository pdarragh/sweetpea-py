--- conflicted
+++ resolved
@@ -1,71 +1,6 @@
 """The behind-the-scenes stuff that powers SweetPea."""
 
-<<<<<<< HEAD
-from enum import Enum, auto
-from typing import List, NamedTuple
-
-from .cnf import CNF, Var
-
-
-class SolutionSpec(NamedTuple):
-    assignment: List[int]
-    frequency: int
-
-
-class GenerationType(Enum):
-    """An enum that provides access to the three methods of CNF generation:
-
-        1. Assert k == n.
-        2. Assert k < n.
-        3. Assert k > n.
-
-    Instances of this enum also have the `.function` property, which allows
-    calling the associated function.
-    """
-    EQ = auto()
-    LT = auto()
-    GT = auto()
-
-    # NOTE: There is a more complete definition of this enum coming, but its
-    #       useful public interface will not change.
-
-
-class GenerationRequest(NamedTuple):
-    generationType: GenerationType
-    k: int
-    boolean_values: List[Var]
-
-
-def generate_uniform_samples(
-        initial_CNF: CNF,
-        fresh: int,
-        support: int,
-        generation_requests: List[GenerationRequest],
-        use_docker: bool = True
-) -> List[SolutionSpec]:
-    raise NotImplementedError()
-
-
-def generate_non_uniform_samples(
-        count: int,
-        initial_CNF: CNF,
-        fresh: int,
-        support: int,
-        generation_requests: List[GenerationRequest]
-) -> List[SolutionSpec]:
-    raise NotImplementedError()
-
-
-def build_CNF(
-        initial_CNF: CNF,
-        fresh: int,
-        support: int,
-        generation_requests: List[GenerationRequest]
-) -> str:
-    raise NotImplementedError()
-=======
 from .original_port import (
     GenerationType, GenerationRequest, SolutionSpec,
     build_CNF, generate_CNF, sample_non_uniform
-)
->>>>>>> 6fa8448c
+)